--- conflicted
+++ resolved
@@ -54,7 +54,6 @@
   }
 }
 
-<<<<<<< HEAD
 class ColumnSpliceSpec {
   constructor(name, start, end) {
     this.tag = name.trim()
@@ -62,11 +61,9 @@
   }
 }
 
-=======
-/**
- * Class for tokenizing hed strings
- */
->>>>>>> 9a702182
+/**
+ * Class for tokenizing HED strings.
+ */
 class HedStringTokenizer {
   hedString
   syntaxIssues
