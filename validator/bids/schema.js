--- conflicted
+++ resolved
@@ -24,12 +24,8 @@
     ;[schemasSpec, issues] = [null, [generateIssue('invalidSchemaSpecification', { spec: 'no schema available' })]]
   }
   if (issues.length > 0) {
-<<<<<<< HEAD
-    let issuesNew = convertIssuesToBidsHedIssues(issues, descriptionFile)
     return Promise.resolve([null, convertIssuesToBidsHedIssues(issues, descriptionFile)])
-=======
-    return Promise.reject(issues)
->>>>>>> bdaf4bd4
+    //return Promise.reject(issues)
   } else {
     return buildSchemas(schemasSpec).then(([schemas]) => [schemas, issues])
   }
@@ -55,11 +51,7 @@
   for (const schemaVersion of processVersion) {
     const [schemaSpec, verIssues] = parseSchemaSpec(schemaVersion)
     if (verIssues.length > 0) {
-<<<<<<< HEAD
       issues = issues.concat(verIssues)
-=======
-      issues.push(...verIssues)
->>>>>>> bdaf4bd4
     } else if (schemasSpec.isDuplicate(schemaSpec)) {
       issues = issues.concat(
         generateIssue('invalidSchemaNickname', { spec: schemaVersion, nickname: schemaSpec.nickname }),
